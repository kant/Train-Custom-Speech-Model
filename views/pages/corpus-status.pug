html
  include ../head.pug
<<<<<<< HEAD
  body
    .container.text-center
      h3 Corpus Status
      .center-page.responsive
        .col-md-10.col-md-offset-1
          table(class='table')
            tr
              td
                b Model:
              td #{customModel}
            tr
              td
                b Corpus Name:
              td #{status.name}
            tr
              td
                b out_of_vocabulary_words:
              td #{status.out_of_vocabulary_words}
            tr
              td
                b total_words:
              td #{status.total_words}
            tr
              td
                b status:
              td #{status.status} &#32;
                - if (status.status == 'analyzed')
                    span(class='glyphicon glyphicon-ok text-success')
                - else
                    span(class='glyphicon glyphicon-time text-warning')
          br
          - if (status.status !== 'analyzed')
            form(method='POST', action='/pages/corpus-status')
              .form-group
                input(type='hidden', name='corpusName', id='corpusName', value=status.name,
                      class='form-control')
              .form-group
                button(type='submit') Check
          - else
            form(method='POST', action='/pages/lm-train')
              .form-group
                button(type='submit', class='btn btn-block btn-primary') Train
=======
  script(src='/js/check-corpus.js')
  body(onload='checkCorpus()')
    h3 Corpus Status
      table
        tr
          td
            b Model:
          td(id='model') #{customModel}
        tr
          td
            b Corpus Name:
          td(id='name') #{status.name}
        tr
          td
            b out_of_vocabulary_words:
          td(id='out_of_vocabulary_words') #{status.out_of_vocabulary_words}
        tr
          td
            b total_words:
          td(id='total_words') #{status.total_words}
        tr
          td
            b status:
          td(id='status') #{status.status}
        tr
          td
            form(method='POST', action='/pages/lm-train')
              button(id='formButton', name='formButton', type='submit', disabled) Checking...
>>>>>>> 9c560b26
<|MERGE_RESOLUTION|>--- conflicted
+++ resolved
@@ -1,7 +1,7 @@
 html
   include ../head.pug
-<<<<<<< HEAD
-  body
+  script(src='/js/check-corpus.js')
+  body(onload='checkCorpus()')
     .container.text-center
       h3 Corpus Status
       .center-page.responsive
@@ -10,66 +10,28 @@
             tr
               td
                 b Model:
-              td #{customModel}
+              td(id='model') #{customModel}
             tr
               td
                 b Corpus Name:
-              td #{status.name}
+              td(id='name') #{status.name}
             tr
               td
                 b out_of_vocabulary_words:
-              td #{status.out_of_vocabulary_words}
+              td(id='out_of_vocabulary_words') #{status.out_of_vocabulary_words}
             tr
               td
                 b total_words:
-              td #{status.total_words}
+              td(id='total_words') #{status.total_words}
             tr
               td
                 b status:
-              td #{status.status} &#32;
+              td(id='status') #{status.status} &#32;
                 - if (status.status == 'analyzed')
                     span(class='glyphicon glyphicon-ok text-success')
                 - else
                     span(class='glyphicon glyphicon-time text-warning')
           br
-          - if (status.status !== 'analyzed')
-            form(method='POST', action='/pages/corpus-status')
-              .form-group
-                input(type='hidden', name='corpusName', id='corpusName', value=status.name,
-                      class='form-control')
-              .form-group
-                button(type='submit') Check
-          - else
-            form(method='POST', action='/pages/lm-train')
-              .form-group
-                button(type='submit', class='btn btn-block btn-primary') Train
-=======
-  script(src='/js/check-corpus.js')
-  body(onload='checkCorpus()')
-    h3 Corpus Status
-      table
-        tr
-          td
-            b Model:
-          td(id='model') #{customModel}
-        tr
-          td
-            b Corpus Name:
-          td(id='name') #{status.name}
-        tr
-          td
-            b out_of_vocabulary_words:
-          td(id='out_of_vocabulary_words') #{status.out_of_vocabulary_words}
-        tr
-          td
-            b total_words:
-          td(id='total_words') #{status.total_words}
-        tr
-          td
-            b status:
-          td(id='status') #{status.status}
-        tr
-          td
-            form(method='POST', action='/pages/lm-train')
-              button(id='formButton', name='formButton', type='submit', disabled) Checking...
->>>>>>> 9c560b26
+          form(method='POST', action='/pages/lm-train')
+            .form-group
+          button(id='formButton', name='formButton', type='submit', class='btn btn-block btn-primary', disabled) Checking...