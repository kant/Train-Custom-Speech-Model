html
  include ../head.pug
  body
<<<<<<< HEAD
    .container.text-center
      h2 Speech to Text
      p Select the audio file and model to use for transcription.
      .center-page.responsive
        .col-md-10.col-md-offset-1
          form(method='POST', enctype='multipart/form-data', action='/pages/stt')
            .form-group
              label(for='wav') Audio File (wav)
              input(type='file', name='wav', id='wav', accept='.wav', placeholder='wav',
                    class='form-control', autofocus, required)
            .form-group
              label(for='model') Language Model
              select(name='model', id='model', class='form-control', placeholder='model', required)
                  option(value=options[0].value, selected) #{options[0].name}
                  - for (var index = 1, length = options.length; index < length; index++)
                    option(value=options[index].value) #{options[index].name}
            .form-group
              button(type='submit', class='btn btn-block btn-primary') Transcribe
=======
    h2 Speech to Text
    br
    form(method='POST', enctype='multipart/form-data', action='/pages/stt')
      table
        tr
          td
            b Wav file:
          td
            input(type='file', name='wav', id='wav', accept='.wav, .mp3, .flac', placeholder='wav', autofocus, required)
            - if (error)
              br
              div(style='color:red;') #{error}
        tr
          td
            b Language Model:
          td
            select(name='model', id='model', placeholder='model', required)
              option(value=options[0].value, selected) #{options[0].name}
              - for (var index = 1, length = options.length; index < length; index++)
                option(value=options[index].value) #{options[index].name}
        tr
          td(colspan=2)
            button(type='submit') Transcribe
>>>>>>> 591bef58
<|MERGE_RESOLUTION|>--- conflicted
+++ resolved
@@ -1,7 +1,6 @@
 html
   include ../head.pug
   body
-<<<<<<< HEAD
     .container.text-center
       h2 Speech to Text
       p Select the audio file and model to use for transcription.
@@ -10,8 +9,11 @@
           form(method='POST', enctype='multipart/form-data', action='/pages/stt')
             .form-group
               label(for='wav') Audio File (wav)
-              input(type='file', name='wav', id='wav', accept='.wav', placeholder='wav',
+              input(type='file', name='wav', id='wav', accept='.wav, .mp3, .flac', placeholder='wav',
                     class='form-control', autofocus, required)
+              - if (error)
+                br
+                div(style='color:red;') #{error}
             .form-group
               label(for='model') Language Model
               select(name='model', id='model', class='form-control', placeholder='model', required)
@@ -19,29 +21,4 @@
                   - for (var index = 1, length = options.length; index < length; index++)
                     option(value=options[index].value) #{options[index].name}
             .form-group
-              button(type='submit', class='btn btn-block btn-primary') Transcribe
-=======
-    h2 Speech to Text
-    br
-    form(method='POST', enctype='multipart/form-data', action='/pages/stt')
-      table
-        tr
-          td
-            b Wav file:
-          td
-            input(type='file', name='wav', id='wav', accept='.wav, .mp3, .flac', placeholder='wav', autofocus, required)
-            - if (error)
-              br
-              div(style='color:red;') #{error}
-        tr
-          td
-            b Language Model:
-          td
-            select(name='model', id='model', placeholder='model', required)
-              option(value=options[0].value, selected) #{options[0].name}
-              - for (var index = 1, length = options.length; index < length; index++)
-                option(value=options[index].value) #{options[index].name}
-        tr
-          td(colspan=2)
-            button(type='submit') Transcribe
->>>>>>> 591bef58
+              button(type='submit', class='btn btn-block btn-primary') Transcribe